--- conflicted
+++ resolved
@@ -265,19 +265,12 @@
 	if a, ok := s.Context.Value("Stderr").(io.Writer); ok {
 		cmd.Stderr = a
 	}
-	for _, option := range options {
-		option(s, cmd)
-	}
-<<<<<<< HEAD
-	if LogCompiledCommand {
-		log.Printf("compiled command: ffmpeg %s\n", strings.Join(args, " "))
-	}
-=======
 	for _, option := range GlobalCommandOptions {
 		option(cmd)
 	}
-	log.Printf("compiled command: ffmpeg %s\n", strings.Join(args, " "))
->>>>>>> d822a478
+  if LogCompiledCommand {
+		log.Printf("compiled command: ffmpeg %s\n", strings.Join(args, " "))
+	}
 	return cmd
 }
 
